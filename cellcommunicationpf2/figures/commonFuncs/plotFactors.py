import anndata
import numpy as np
import pandas as pd
import scipy.cluster.hierarchy as sch
import seaborn as sns
from matplotlib import pyplot as plt
from matplotlib.axes import Axes
from matplotlib.patches import Patch

cmap = sns.diverging_palette(240, 10, as_cmap=True)


def plot_condition_factors(
    data: anndata.AnnData,
    ax: Axes,
    cond: str = "Condition",
    cond_group_labels: pd.Series | None = None,
    color_key=None,
    group_cond=False,
):
    """Plots Pf2 condition factors"""

    yt = pd.Series(np.unique(data.obs[cond]))
    X = np.array(data.uns["Pf2_A"])

    XX = X
    X -= np.median(XX, axis=0)
    X /= np.std(XX, axis=0)
    X /= np.max(np.abs(X))

    ind = reorder_table(X)
    X = X[ind]
    yt = yt.iloc[ind]

    if cond_group_labels is not None:
<<<<<<< HEAD
        # Align cond_group_labels with the reordered yt
        cond_group_labels = cond_group_labels.loc[yt].reset_index(drop=True)
        if group_cond is True:
            ind = cond_group_labels.argsort()
            cond_group_labels = cond_group_labels.iloc[ind]
            X = X[ind]
            yt = yt.iloc[ind]
=======
        try:
            # Align cond_group_labels with the reordered yt
            cond_group_labels = cond_group_labels.loc[yt].reset_index(drop=True)
            if group_cond is True:
                ind = cond_group_labels.argsort()
                cond_group_labels = cond_group_labels.iloc[ind]
                X = X[ind]
                yt = yt.iloc[ind]
        except Exception as e:
            print(f"Warning: Could not align condition labels: {e}")
            # Fall back to original ordering if alignment fails
            pass
>>>>>>> 021c99b0

        ax.tick_params(axis="y", which="major", pad=20, length=0)
        if color_key is None:
            colors = sns.color_palette(
                "Set2", n_colors=pd.Series(cond_group_labels).nunique()
            ).as_hex()
        else:
            colors = color_key
        lut = {}
        legend_elements = []
        for index, group in enumerate(pd.unique(cond_group_labels)):
            lut[group] = colors[index]
            legend_elements.append(Patch(color=colors[index], label=group))

        group_values = list(cond_group_labels)
        row_colors = [lut.get(val, "#cccccc") for val in group_values]
<<<<<<< HEAD
        ROW_RECTANGLE_X_OFFSET = -0.02
        ROW_RECTANGLE_WIDTH = 0.02
=======

>>>>>>> 021c99b0
        # Add colored rectangles for each row
        for iii, color in enumerate(row_colors):
            ax.add_patch(
                plt.Rectangle(
                    xy=(ROW_RECTANGLE_X_OFFSET, iii),
                    width=ROW_RECTANGLE_WIDTH,
                    height=1,
                    color=color,
                    lw=0,
                    transform=ax.get_yaxis_transform(),
                    clip_on=False,
                )
            )

        # Create legend outside the plot area
        ax.legend(
            handles=legend_elements,
            loc="upper left",
            bbox_to_anchor=(1.02, 1),  # Position legend to the right of the plot
            frameon=False,  # Remove frame for a cleaner look
            fontsize=10,
            title="Condition",
            title_fontsize=12,
        )

    xticks = np.arange(1, X.shape[1] + 1)
    sns.heatmap(
        data=X,
        xticklabels=xticks,
        yticklabels=yt,
        ax=ax,
        center=0,
        cmap=cmap,
        vmin=-1,
        vmax=1,
    )
    ax.tick_params(axis="y", rotation=0)
    ax.set(xlabel="Component")


def plot_eigenstate_factors(data: anndata.AnnData, ax: Axes, factor_type: str):
    """Plots Pf2 eigenstate factors"""
    rank = data.uns["Pf2_B"].shape[1]
    xticks = np.arange(1, rank + 1)
    X = data.uns["Pf2_B"] if factor_type == "Pf2_B" else data.uns["Pf2_C"]
    X = X / np.max(np.abs(np.array(X)))
    yt = np.arange(1, rank + 1)

    sns.heatmap(
        data=X,
        xticklabels=xticks,
        yticklabels=yt,
        ax=ax,
        center=0,
        cmap=cmap,
        vmin=-1,
        vmax=1,
    )
    ax.set(xlabel="Component")


def plot_lr_factors(data: anndata.AnnData, ax: Axes, trim=True, weight=0.08):
    """Plots Pf2 lr factors"""
    # Read the LR factor and pair information from .uns
    X = np.array(data.uns["Pf2_D"])
    lr_pairs = data.uns["Pf2_lr_pairs"]
    rank = X.shape[1]

    # Create labels from the ligand and receptor columns
    yt = [f"{row['ligand']}-{row['receptor']}" for _, row in lr_pairs.iterrows()]

    if trim is True:
        max_weight = np.max(np.abs(X), axis=1)
        kept_idxs = max_weight > weight
        X = X[kept_idxs]
        yt = [y for i, y in enumerate(yt) if kept_idxs[i]]

    ind = reorder_table(X)
    X = X[ind]
    X = X / np.max(np.abs(X))
    yt = [yt[ii] for ii in ind]
    xticks = np.arange(1, rank + 1)

    sns.heatmap(
        data=X,
        xticklabels=xticks,
        yticklabels=yt,
        ax=ax,
        center=0,
        cmap=cmap,
        vmin=-1,
        vmax=1,
    )
    ax.set(xlabel="Component")


def plot_gene_factors_partial(
    cmp: int, dataIn: anndata.AnnData, ax: Axes, geneAmount: int = 5, top=True
):
    """Plotting weights for gene factors for both most negatively/positively weighted terms"""
    cmpName = f"Cmp. {cmp}"

    df = pd.DataFrame(
        data=dataIn.varm["Pf2_D"][:, cmp - 1], index=dataIn.var_names, columns=[cmpName]
    )
    df = df.reset_index(names="Gene")
    df = df.sort_values(by=cmpName)

    if top:
        sns.barplot(
            data=df.iloc[-geneAmount:, :], x="Gene", y=cmpName, color="k", ax=ax
        )
    else:
        sns.barplot(data=df.iloc[:geneAmount, :], x="Gene", y=cmpName, color="k", ax=ax)

    ax.tick_params(axis="x", rotation=90)


def reorder_table(projs: np.ndarray):
    """Reorder a table's rows using hierarchical clustering"""
    
    # Clean non-finite values
    clean_projs = np.nan_to_num(projs, nan=0.0, posinf=0.0, neginf=0.0)
    
    # Ensure no zero vectors (which cause issues with cosine distance)
    zero_rows = np.all(clean_projs == 0, axis=1)
    if np.any(zero_rows):
        # Add a small epsilon to zero rows to avoid cosine distance issues
        clean_projs[zero_rows, :] = 1e-10

    Z = sch.linkage(clean_projs, method="complete", metric="cosine", optimal_ordering=True)
    return sch.leaves_list(Z)<|MERGE_RESOLUTION|>--- conflicted
+++ resolved
@@ -33,7 +33,6 @@
     yt = yt.iloc[ind]
 
     if cond_group_labels is not None:
-<<<<<<< HEAD
         # Align cond_group_labels with the reordered yt
         cond_group_labels = cond_group_labels.loc[yt].reset_index(drop=True)
         if group_cond is True:
@@ -41,20 +40,6 @@
             cond_group_labels = cond_group_labels.iloc[ind]
             X = X[ind]
             yt = yt.iloc[ind]
-=======
-        try:
-            # Align cond_group_labels with the reordered yt
-            cond_group_labels = cond_group_labels.loc[yt].reset_index(drop=True)
-            if group_cond is True:
-                ind = cond_group_labels.argsort()
-                cond_group_labels = cond_group_labels.iloc[ind]
-                X = X[ind]
-                yt = yt.iloc[ind]
-        except Exception as e:
-            print(f"Warning: Could not align condition labels: {e}")
-            # Fall back to original ordering if alignment fails
-            pass
->>>>>>> 021c99b0
 
         ax.tick_params(axis="y", which="major", pad=20, length=0)
         if color_key is None:
@@ -71,12 +56,8 @@
 
         group_values = list(cond_group_labels)
         row_colors = [lut.get(val, "#cccccc") for val in group_values]
-<<<<<<< HEAD
         ROW_RECTANGLE_X_OFFSET = -0.02
         ROW_RECTANGLE_WIDTH = 0.02
-=======
-
->>>>>>> 021c99b0
         # Add colored rectangles for each row
         for iii, color in enumerate(row_colors):
             ax.add_patch(
