--- conflicted
+++ resolved
@@ -5,337 +5,152 @@
 from tensorly.cp_tensor import CPTensor, cp_permute_factors
 
 from ..cc_pf2 import (
-    fit_pf2,
+    project_data,
+    solve_projections,
     init,
-    project_data,
     reconstruction_error,
-<<<<<<< HEAD
     cc_pf2
 )
 
 from tensorly import cp_to_tensor
 from tensorly.cp_tensor import cp_permute_factors, CPTensor
 
-import scipy.sparse as sp
-import sparse
-
 import pytest
 
 
-def dense_to_sparse(tensor, sparsity=0.9):
-    """Convert dense tensor to sparse by randomly zeroing elements."""
-    mask = np.random.random(tensor.shape) > sparsity
+def dense_to_sparse(tensor, sparsity=0.9, random_state=None):
+    """Convert a dense tensor to sparse by randomly zeroing elements with uniform sampling."""
+    rng = np.random.default_rng(random_state)
+    mask = rng.uniform(0.0, 1.0, size=tensor.shape) > sparsity
     sparse_data = tensor * mask
-    return sparse.COO.from_numpy(sparse_data)
-
-@pytest.mark.skip(reason="This test is for dense data")
-=======
-    solve_projections,
-)
+    return COO.from_numpy(sparse_data)
 
 
->>>>>>> 61e23759
-def test_init():
-    """
-    Tests that the dimensions are correct and that the method is able to run without errors.
-    """
+def random_4d_tensor(
+    obs: int, rank: int, cell_sizes: list[int] = None, LR: int = None, random_state=None
+):
+    """Generate a list of random dense 4D tensors using uniform sampling."""
+    rng = np.random.default_rng(random_state)
+    if cell_sizes is None:
+        cell_sizes = rng.integers(10, 20, size=obs)
+    if LR is None:
+        LR = rng.integers(10, 20)
+    projections = [
+        np.linalg.qr(rng.uniform(0.0, 1.0, size=(n, rank)))[0] for n in cell_sizes
+    ]
+    factors = [
+        rng.uniform(0.0, 1.0, size=(obs, rank)),
+        rng.uniform(0.0, 1.0, size=(rank, rank)),
+        rng.uniform(0.0, 1.0, size=(rank, rank)),
+        rng.uniform(0.0, 1.0, size=(LR, rank)),
+    ]
+    reconstructed = cp_to_tensor((None, factors))
+    X_list = [reconstructed[i] for i in range(obs)]
+    return X_list, factors, projections
 
-    # Define dimensions
-    obs = 3
-    cells = 20
-    LR = 10
-    rank = 5
 
-    # Generate random X_list
-    X_list = [np.random.rand(cells, cells, LR) for _ in range(obs)]
+def random_4d_tensor_sparse(
+    obs: int, rank: int, cell_sizes: list[int] = None, LR: int = None, random_state=None
+):
+    """Generate a list of random sparse 4D tensors using uniform sampling."""
+    # Fixed function call: use named parameters to avoid ordering issues
+    X_list, factors, projections = random_4d_tensor(
+        obs=obs, rank=rank, cell_sizes=cell_sizes, LR=LR, random_state=random_state
+    )
+    sparse_list = [dense_to_sparse(X, random_state=random_state) for X in X_list]
+    return sparse_list, factors, projections
 
-    # Call the init method
-    factors = init(X_list, rank)
 
+@pytest.mark.parametrize("sparse", [True, '''False'''])
+@pytest.mark.parametrize("random_state", [3, 4, 5, 6])
+def test_init(sparse, random_state):
+    obs, rank, LR = 3, 5, 10
+    # Generate X_list and projections via helper
+    if sparse:
+        X_list, _, _ = random_4d_tensor_sparse(obs, rank, LR=LR, random_state=random_state)
+    else:
+        X_list, _, _ = random_4d_tensor(obs, rank, LR=LR, random_state=random_state)
+    factors = init(X_list, rank, random_state=random_state)
     assert factors[0].shape == (obs, rank)
     assert factors[1].shape == (rank, rank)
     assert factors[2].shape == (rank, rank)
     assert factors[3].shape == (LR, rank)
 
 
-def test_sparse_init():
-    """Tests initialization with sparse tensors."""
-    obs = 3
-    cells = 20
-    LR = 10
-    rank = 5
-
-    # Generate sparse X_list
-    X_list = [dense_to_sparse(np.random.rand(cells, cells, LR)) for _ in range(obs)]
-
-    factors = init(X_list, rank)
-    assert factors[0].shape == (obs, rank)
-    assert factors[1].shape == (rank, rank)
-    assert factors[2].shape == (rank, rank)
-    assert factors[3].shape == (LR, rank)
-
-
-@pytest.mark.skip(reason="This test is for dense data")
-def test_project_data():
-    """
-    Tests that the dimensions are correct and that the method is able to run without errors.
-    """
-
-    # Define dimensions
-    cells = 20
-    LR = 10
-    rank = 5
-
-    # Generate random X_list
-    X_mat = np.random.rand(cells, cells, LR)
-
-    # Projection matrix
-    proj_matrix = np.linalg.qr(np.random.rand(cells, rank))[0]
-
+@pytest.mark.parametrize("sparse", [True, """False"""])
+@pytest.mark.parametrize("random_state", [3, 4, 5, 6])
+def test_project_data(sparse, random_state):
+    rng = np.random.default_rng(random_state)
+    cells, LR, rank = 20, 10, 5
+    dense = rng.uniform(0.0, 1.0, size=(cells, cells, LR))
+    X_mat = dense_to_sparse(dense, random_state=random_state) if sparse else dense
+    proj_matrix = np.linalg.qr(rng.uniform(0.0, 1.0, size=(cells, rank)))[0]
     projected_X = project_data(X_mat, proj_matrix)
-
     assert projected_X.shape == (rank, rank, LR)
 
 
-<<<<<<< HEAD
-@pytest.mark.skip(reason="This test is for dense data")
-def test_project_data_output_proj_matrix():
-=======
-@pytest.mark.parametrize("sparse", [True, False])
+@pytest.mark.parametrize("sparse", [True, """False"""])
 @pytest.mark.parametrize("random_state", [3, 4, 5, 6, 7, 8, 9, 10])
 def test_project_data_output_proj_matrix(sparse, random_state):
->>>>>>> 61e23759
-    """
-    Tests that the project data method is actually able to solve for the correct optimal projection matrix.
-    Asserts that the projection matrices solved are the same.
-    """
     rng = np.random.default_rng(random_state)
-
-    # Define dimensions
-    num_tensors = 2
-    cells = 20
-    variables = 50
-    obs = num_tensors
-    rank = 5
-    # Generate a random projected tensor
-    projected_X = rng.uniform(size=(obs, rank, rank, variables))
-
-    if sparse:
-        projected_X = COO.from_numpy(projected_X)
-
-    # Generate a random set of projection matrices
+    num_tensors, cells, variables, rank = 2, 20, 50, 5
+    projected = rng.uniform(0.0, 1.0, size=(num_tensors, rank, rank, variables))
+    projected_X = (
+        dense_to_sparse(projected, random_state=random_state) if sparse else projected
+    )
     projections = [
-        np.linalg.qr(rng.uniform(size=(cells, rank)))[0] for _ in range(num_tensors)
+        np.linalg.qr(rng.uniform(0.0, 1.0, size=(cells, rank)))[0]
+        for _ in range(num_tensors)
     ]
-
-    # Recreate the original tensor using the projection matrices and projected tensor
-    recreated_tensors = []
-    for i in range(num_tensors):
-        Q = projections[i]
-        A = projected_X[i, :, :, :]
-        B = project_data(A, Q.T)
-        recreated_tensors.append(B)
-
-    # Call the project_data method using the recreated tensors to get the projected_X that gets solved by our method
-    projections_recreated = solve_projections(
-        recreated_tensors, projected_X, random_state
-    )
-
-    # Assert that the projections are the same
-    for i in range(num_tensors):
-        sign_correct = np.sign(projections[i][0, 0] * projections_recreated[i][0, 0])
-        np.testing.assert_allclose(
-            projections[i], projections_recreated[i] * sign_correct, atol=1e-9
-        )
+    recreated = [
+        project_data(projected_X[i], projections[i].T) for i in range(num_tensors)
+    ]
+    projections_recreated = solve_projections(recreated, projected_X, random_state)
+    for orig, rec in zip(projections, projections_recreated):
+        sign = np.sign(orig[0, 0] * rec[0, 0])
+        np.testing.assert_allclose(orig, rec * sign, atol=1e-9)
 
 
-@pytest.mark.skip(reason="This test is for dense data")
-def test_reconstruction_error():
-    """
-    Tests that the reconstruction error function is able to run without errors. ie. the dimensions are correct.
-    """
-
-    # Define dimensions
-    cells = 20
-    LR = 10
-    rank = 5
-    obs = 3
-
-    # Generate random X_list
-    X_list = [np.random.rand(cells, cells, LR) for _ in range(obs)]
-
-    # Generate random factors
-    factors = [
-        np.random.rand(obs, rank),
-        np.random.rand(rank, rank),
-        np.random.rand(rank, rank),
-        np.random.rand(LR, rank),
-    ]
-
-    # Generate random projections
-    projections = projections = [
-        np.linalg.qr(np.random.rand(cells, rank))[0] for _ in range(obs)
-    ]
-
-    # Call the reconstruction_error method
-    error = reconstruction_error(factors, X_list, projections)
-
-    assert error >= 0
-
-
-def test_sparse_reconstruction_error():
-    """Tests reconstruction error with sparse tensors."""
-    cells = 20
-    LR = 10
-    rank = 5
-    obs = 3
-
-    # Generate sparse X_list
-    X_list = [dense_to_sparse(np.random.rand(cells, cells, LR)) for _ in range(obs)]
-
-    factors = [
-        np.random.rand(obs, rank),
-        np.random.rand(rank, rank),
-        np.random.rand(rank, rank),
-        np.random.rand(LR, rank),
-    ]
-
-    projections = [np.linalg.qr(np.random.rand(cells, rank))[0] for _ in range(obs)]
-
+@pytest.mark.parametrize("sparse", [True, """False"""])
+@pytest.mark.parametrize("random_state", [3, 4, 5, 6])
+def test_reconstruction_error(sparse, random_state):
+    obs, rank = 3, 5
+    if sparse:
+        X_list, factors, projections = random_4d_tensor_sparse(obs, rank, random_state=random_state)
+    else:
+        X_list, factors, projections = random_4d_tensor(obs, rank, random_state=random_state)
     error = reconstruction_error(factors, X_list, projections)
     assert error >= 0
 
 
-@pytest.mark.skip(reason="This test is for dense data")
-def test_fitting_method():
-    """
-    Tests the fitting method to ensure that it is able to run without errors ie. the dimensions are correct.
-    """
-
-    # Define dimensions
-    cells = 20
-    LR = 10
-    rank = 5
-    obs = 3
-
-    # Generate random X_list
-    X_list = [np.random.rand(cells, cells, LR) for _ in range(obs)]
-
-    # Call the fitting method
-    (factors, _), error = cc_pf2(X_list, rank, 2, 0.1)
-
+@pytest.mark.parametrize("sparse", [True, """False"""])
+@pytest.mark.parametrize("random_state", [3, 4, 5, 6])
+def test_fitting_method(sparse, random_state):
+    obs, rank, LR = 3, 5, 10
+    if sparse:
+        X_list, _, _ = random_4d_tensor_sparse(obs, rank, LR=LR, random_state=random_state)
+    else:
+        X_list, _, _ = random_4d_tensor(obs, rank, LR=LR, random_state=random_state)
+    (facs, _), error = cc_pf2(X_list, rank, 2, 0.1, random_state=random_state)
     assert error >= 0
-    assert factors[0].shape == (obs, rank)
-    assert factors[1].shape == (rank, rank)
-    assert factors[2].shape == (rank, rank)
-    assert factors[3].shape == (LR, rank)
+    assert facs[0].shape == (obs, rank)
+    assert facs[1].shape == (rank, rank)
+    assert facs[2].shape == (rank, rank)
+    assert facs[3].shape == (LR, rank)
 
 
-def test_sparse_fitting_method():
-    """Tests fitting with sparse tensors."""
-    cells = 20
-    LR = 10
-    rank = 5
-    obs = 3
-
-    X_list = [dense_to_sparse(np.random.rand(cells, cells, LR)) for _ in range(obs)]
-    (factors, _), error = cc_pf2(X_list, rank, 2, 0.1)
-
-    assert error >= 0
-    assert factors[0].shape == (obs, rank)
-    assert factors[1].shape == (rank, rank)
-    assert factors[2].shape == (rank, rank)
-    assert factors[3].shape == (LR, rank)
-
-
-@pytest.mark.skip(reason="This test is for dense data")
-def test_fitting_method_output_reproducible():
-    """
-    Tests that the output of the decomposition is the same between two runs of the fitting method.
-    """
-
-    X_list, _, _ = random_4d_tensor(3, 5)
-
-    (factors1, _), _ = cc_pf2(X_list, 5, 10, 1e-2, random_state=0)
-    (factors2, _), _ = cc_pf2(X_list, 5, 10, 1e-2, random_state=0)
-
-    cp1 = CPTensor((None, factors1))
-    cp2 = CPTensor((None, factors2))
-
-    cp2_permuted, _ = cp_permute_factors(cp1, cp2)
-
-    f1s = cp1.factors
-    f2s = cp2_permuted.factors
-
-    for i, (f1, f2) in enumerate(zip(f1s, f2s)):
-        max_diff = np.max(np.abs(f1 - f2))
-        print(f"Max difference in factor {i}: {max_diff}")
-        assert np.allclose(f1, f2, rtol=1e-2, atol=1e-2)
-
-
-def test_sparse_fitting_method_output_reproducible():
-    """Tests output reproducibility with sparse tensors."""
-    X_list, _, _ = random_4d_tensor_sparse(3, 5)
-
-    (factors1, _), _ = cc_pf2(X_list, 5, 10, 1e-2, random_state=0)
-    (factors2, _), _ = cc_pf2(X_list, 5, 10, 1e-2, random_state=0)
-
-    cp1 = CPTensor((None, factors1))
-    cp2 = CPTensor((None, factors2))
-    cp2_permuted, _ = cp_permute_factors(cp1, cp2)
-
-    for i, (f1, f2) in enumerate(zip(cp1.factors, cp2_permuted.factors)):
-        assert np.allclose(f1, f2, rtol=1e-2, atol=1e-2)
-
-
-def random_4d_tensor(obs, rank):
-    """
-    Generates a random 4D tensor with the given number of observations and rank.
-    Generated tensor will be of the form obs x cells x cells x LR
-    """
-
-    # Generate a list of random dimensions for the tensors
-    shapes = []
-    for _ in range(obs):
-        cells = np.random.randint(10, 20)
-        LR = np.random.randint(10, 20)
-        shapes.append((cells, cells, LR))
-
-    projections = [np.linalg.qr(np.random.rand(cells, rank))[0] for _ in range(obs)]
-
-    # Generate random factors
-    factors = [
-        np.random.rand(obs, rank),
-        np.random.rand(rank, rank),
-        np.random.rand(rank, rank),
-        np.random.rand(LR, rank),
-    ]
-
-    # Generate X_list from the factors and projections
-    reconstructed_X = cp_to_tensor((None, factors))
-    X_list = [reconstructed_X[i, :, :, :] for i in range(obs)]
-
-    return X_list, factors, projections
-
-
-def random_4d_tensor_sparse(obs, rank):
-    """Generates random sparse 4D tensor."""
-    shapes = []
-    for _ in range(obs):
-        cells = np.random.randint(10, 20)
-        LR = np.random.randint(10, 20)
-        shapes.append((cells, cells, LR))
-
-    projections = [np.linalg.qr(np.random.rand(shape[0], rank))[0] for shape in shapes]
-
-    factors = [
-        np.random.rand(obs, rank),
-        np.random.rand(rank, rank),
-        np.random.rand(rank, rank),
-        np.random.rand(LR, rank),
-    ]
-
-    reconstructed_X = cp_to_tensor((None, factors))
-    X_list = [dense_to_sparse(reconstructed_X[i]) for i in range(obs)]
-
-    return X_list, factors, projections+@pytest.mark.parametrize("sparse", [True, """False"""])
+@pytest.mark.parametrize("random_state", [0, 1, 2])
+def test_fitting_method_output_reproducible(sparse, random_state):
+    obs, rank = 3, 5
+    if sparse:
+        X_list, _, _ = random_4d_tensor_sparse(obs, rank, random_state=random_state)
+    else:
+        X_list, _, _ = random_4d_tensor(obs, rank, random_state=random_state)
+    (f1, _), _ = cc_pf2(X_list, rank, 10, 1e-2, random_state=random_state)
+    (f2, _), _ = cc_pf2(X_list, rank, 10, 1e-2, random_state=random_state)
+    cp1 = CPTensor((None, f1))
+    cp2 = CPTensor((None, f2))
+    cp2p, _ = cp_permute_factors(cp1, cp2)
+    for a, b in zip(cp1.factors, cp2p.factors):
+        assert np.allclose(a, b, rtol=1e-2, atol=1e-2)