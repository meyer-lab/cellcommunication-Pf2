import numpy as np
import sparse
from tensorly import cp_to_tensor
from tensorly.cp_tensor import cp_permute_factors, CPTensor
from ..cc_pf2 import (
    init,
    cc_pf2,
    project_data,
    solve_projections,
<<<<<<< HEAD
    reconstruction_error)
=======
    init,
    reconstruction_error,
    fit_pf2,
)

from tensorly import cp_to_tensor
from tensorly.cp_tensor import cp_permute_factors, CPTensor
>>>>>>> b13bf11a

def dense_to_sparse(tensor, sparsity=0.9):
    """Convert dense tensor to sparse by randomly zeroing elements."""
    mask = np.random.random(tensor.shape) > sparsity
    sparse_data = tensor * mask
    return sparse.COO.from_numpy(sparse_data)

def test_init():
    """Tests initialization with sparse tensors."""
    obs = 3
    cells = 20
    LR = 10
    rank = 5

    # Generate sparse X_list
    X_list = [dense_to_sparse(np.random.rand(cells, cells, LR)) for _ in range(obs)]

    factors = init(X_list, rank)
    assert factors[0].shape == (obs, rank)
    assert factors[1].shape == (rank, rank)
    assert factors[2].shape == (rank, rank)
    assert factors[3].shape == (LR, rank)

def test_project_data():
    """Tests projection with sparse tensor."""
    cells = 20
    LR = 10
    rank = 5

    # Generate sparse tensor
    X_mat = dense_to_sparse(np.random.rand(cells, cells, LR))
    proj_matrix = np.linalg.qr(np.random.rand(cells, rank))[0]
    
    projected_X = project_data(X_mat, proj_matrix)
    assert projected_X.shape == (rank, rank, LR)

def test_project_data_output_proj_matrix():
    """Tests optimal projection matrix calculation with sparse data."""
    num_tensors = 3
    cells = 20
    variables = 10
    rank = 5

    # Generate reference tensors and projections
    X_list = [dense_to_sparse(np.random.rand(cells, cells, variables)) for _ in range(num_tensors)]
    projections = [np.linalg.qr(np.random.rand(cells, rank))[0] for _ in range(num_tensors)]
    
    # Create projected tensors using known projections
    projected_tensors = []
    for i in range(num_tensors):
        Q = projections[i]
        proj_tensor = project_data(X_list[i], Q)
        projected_tensors.append(proj_tensor)
    
    # Stack projected tensors into 4D tensor
    projected_X = np.stack([t.todense() for t in projected_tensors])

    # Solve for projections using the projected data
    projections_recreated = solve_projections(X_list, projected_X)

    # Verify projections match (up to sign)
    for i in range(num_tensors):
        sign_correct = np.sign(projections[i][0, 0] * projections_recreated[i][0, 0])
        np.testing.assert_allclose(
            projections[i], 
            projections_recreated[i] * sign_correct, 
            atol=1e-2
        )

def test_reconstruction_error():
    """Tests reconstruction error with sparse tensors."""
    cells = 20
    LR = 10
    rank = 5
    obs = 3

    # Generate sparse X_list
    X_list = [dense_to_sparse(np.random.rand(cells, cells, LR)) for _ in range(obs)]
    
    factors = [
        np.random.rand(obs, rank),
        np.random.rand(rank, rank),
        np.random.rand(rank, rank),
        np.random.rand(LR, rank),
    ]
    
    projections = [
        np.linalg.qr(np.random.rand(cells, rank))[0] for _ in range(obs)
    ]

    error = reconstruction_error(factors, X_list, projections)
    assert error >= 0

def test_fitting_method():
    """Tests fitting with sparse tensors."""
    cells = 20
    LR = 10
    rank = 5
    obs = 3

    X_list = [dense_to_sparse(np.random.rand(cells, cells, LR)) for _ in range(obs)]
    (factors, _), error = cc_pf2(X_list, rank, 2, 0.1)

    assert error >= 0
    assert factors[0].shape == (obs, rank)
    assert factors[1].shape == (rank, rank)
    assert factors[2].shape == (rank, rank)
    assert factors[3].shape == (LR, rank)

def random_4d_tensor(obs, rank):
    """Generates random sparse 4D tensor."""
    shapes = []
    for _ in range(obs):
        cells = np.random.randint(10, 20)
        LR = np.random.randint(10, 20)
        shapes.append((cells, cells, LR))

    projections = [
        np.linalg.qr(np.random.rand(shape[0], rank))[0] for shape in shapes
    ]

    factors = [
        np.random.rand(obs, rank),
        np.random.rand(rank, rank),
        np.random.rand(rank, rank),
        np.random.rand(LR, rank),
    ]

    reconstructed_X = cp_to_tensor((None, factors))
    X_list = [dense_to_sparse(reconstructed_X[i]) for i in range(obs)]

    return X_list, factors, projections

def test_fitting_method_output_reproducible():
    """Tests output reproducibility with sparse tensors."""
    X_list, _, _ = random_4d_tensor(3, 5)

    (factors1, _), _ = cc_pf2(X_list, 5, 10, 1e-2, random_state=0)
    (factors2, _), _ = cc_pf2(X_list, 5, 10, 1e-2, random_state=0)

    cp1 = CPTensor((None, factors1))
    cp2 = CPTensor((None, factors2))
    cp2_permuted, _ = cp_permute_factors(cp1, cp2)

    for i, (f1, f2) in enumerate(zip(cp1.factors, cp2_permuted.factors)):
        assert np.allclose(f1, f2, rtol=1e-2, atol=1e-2)<|MERGE_RESOLUTION|>--- conflicted
+++ resolved
@@ -7,17 +7,11 @@
     cc_pf2,
     project_data,
     solve_projections,
-<<<<<<< HEAD
-    reconstruction_error)
-=======
     init,
     reconstruction_error,
     fit_pf2,
 )
 
-from tensorly import cp_to_tensor
-from tensorly.cp_tensor import cp_permute_factors, CPTensor
->>>>>>> b13bf11a
 
 def dense_to_sparse(tensor, sparsity=0.9):
     """Convert dense tensor to sparse by randomly zeroing elements."""
