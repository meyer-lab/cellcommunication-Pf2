import anndata
import numpy as np
from tensorly.cp_tensor import CPTensor
from tlviz.factor_tools import factor_match_score as fms
from .cc_pf2 import cc_pf2, standardize_cc_pf2
from .import_data import add_cond_idxs
from sklearn.linear_model import LinearRegression
import pandas as pd


def resample(data: anndata.AnnData, random_seed: int = None) -> anndata.AnnData:
    """Perform stratified bootstrap sampling by resampling cells within each sample.

    This maintains the same number of cells per sample in the resampled dataset.
    """
    # Set random seed for reproducibility if provided
    if random_seed is not None:
        np.random.seed(random_seed)

    resampled_indices = []
    for sample in data.obs["sample"].unique():
        # Get indices of cells in this sample
        sample_cell_indices = np.where(data.obs["sample"] == sample)[0]
        n_cells = len(sample_cell_indices)

        # Sample with replacement within this sample's cells
        random_local_indices = np.random.randint(0, n_cells, size=n_cells)
        resampled_indices.extend(sample_cell_indices[random_local_indices])

    # Create new AnnData from resampled indices
    resampled_data = data[resampled_indices].copy()
    resampled_data.obs_names_make_unique()
    return resampled_data


def calculate_fms(A: anndata.AnnData, B: anndata.AnnData) -> float:
    """Calculate FMS between two CC-PF2 decompositions stored in AnnData objects.

    Skips comparison of sender/receiver factors (modes 1 and 2) as they are most variable.
    """
    factors_A = [A.uns["Pf2_A"], A.uns["Pf2_B"], A.uns["Pf2_C"], A.uns["Pf2_D"]]
    A_CP = CPTensor((A.uns["Pf2_weights"], factors_A))

    factors_B = [B.uns["Pf2_A"], B.uns["Pf2_B"], B.uns["Pf2_C"], B.uns["Pf2_D"]]
    B_CP = CPTensor((B.uns["Pf2_weights"], factors_B))

    return fms(A_CP, B_CP, consider_weights=False, skip_mode=[1, 2])


def correct_conditions(X: anndata.AnnData):
    """Correct the conditions factors by overall read depth."""
    sgIndex = X.obs["condition_unique_idxs"]

    counts = np.zeros((np.amax(sgIndex.to_numpy()) + 1, 1))

    cond_mean = np.linalg.norm(X.uns["Pf2_A"], axis=1)

    x_count = X.X.sum(axis=1)

    for ii in range(counts.size):
        counts[ii] = np.sum(x_count[X.obs["condition_unique_idxs"] == ii])

    lr = LinearRegression()
    lr.fit(counts, cond_mean.reshape(-1, 1))

    counts_correct = lr.predict(counts)

    return X.uns["Pf2_A"] / counts_correct


def run_cc_pf2_workflow(
    adata: anndata.AnnData,
    rank: int,
    lr_pairs: pd.DataFrame,
<<<<<<< HEAD
    cp_rank: int | None = None,
=======
    condition_column: str = "sample",
>>>>>>> d0967fca
    n_iter_max: int = 100,
    tol: float = 1e-3,
    random_state: int | None = None,
) -> tuple[anndata.AnnData, float]:
    """
    Executes the complete CC-PF2 workflow: decomposition, standardization,
    condition factor correction, and result storage.

    Parameters
    ----------
    adata : anndata.AnnData
        The AnnData object with expression data.
    rank : int
        The rank for the decomposition.
    lr_pairs : pd.DataFrame
        The ligand-receptor pairs used in the decomposition.
<<<<<<< HEAD
    cp_rank : int, optional
        The rank for the final CP decomposition. If None, defaults to `rank`.
=======
    condition_column : str, default="sample"
        The column in `adata.obs` that defines the conditions.
>>>>>>> d0967fca
    n_iter_max : int
        Maximum number of iterations for the decomposition.
    tol : float
        Convergence tolerance for the decomposition.
    random_state : int | None
        Random seed for reproducibility.

    Returns
    -------
    tuple[anndata.AnnData, float]
        A tuple containing the updated AnnData object with stored results
        and the R2X value of the decomposition.
    """
    # Ensure condition indices are present before running the model
    adata = add_cond_idxs(adata, condition_column)

    # 1. Run the CC-PF2 decomposition
    results, r2x = cc_pf2(
        adata,
        rank,
        n_iter_max=n_iter_max,
        tol=tol,
<<<<<<< HEAD
        cp_rank=cp_rank,
=======
>>>>>>> d0967fca
        random_state=random_state,
    )
    (cp_weights, factors), projections = results

    # 2. Standardize the factors for interpretability
    weights, factors, projections = standardize_cc_pf2(
        factors, projections, weights=cp_weights
    )

    # 3. Correct the condition factors
    # Temporarily store the condition factor to be used by the correction function
    adata.uns["Pf2_A"] = factors[0]
    # Run the correction
    corrected_factor_A = correct_conditions(adata)
    # Replace the original factor with the corrected one
    factors[0] = corrected_factor_A

    # Store factors in AnnData object for easy access by plotting functions
    adata.uns["Pf2_A"] = factors[0]  # Condition factor
    adata.uns["Pf2_B"] = factors[1]  # Sender cells factor
    adata.uns["Pf2_C"] = factors[2]  # Receiver cells factor
    adata.uns["Pf2_D"] = factors[3]  # LR pairs factor

    # Store the LR pairs and R2X
    adata.uns["Pf2_lr_pairs"] = lr_pairs.reset_index(drop=True)
    adata.uns["Pf2_r2x"] = r2x

    return adata, r2x<|MERGE_RESOLUTION|>--- conflicted
+++ resolved
@@ -72,11 +72,8 @@
     adata: anndata.AnnData,
     rank: int,
     lr_pairs: pd.DataFrame,
-<<<<<<< HEAD
     cp_rank: int | None = None,
-=======
     condition_column: str = "sample",
->>>>>>> d0967fca
     n_iter_max: int = 100,
     tol: float = 1e-3,
     random_state: int | None = None,
@@ -93,13 +90,10 @@
         The rank for the decomposition.
     lr_pairs : pd.DataFrame
         The ligand-receptor pairs used in the decomposition.
-<<<<<<< HEAD
     cp_rank : int, optional
         The rank for the final CP decomposition. If None, defaults to `rank`.
-=======
     condition_column : str, default="sample"
         The column in `adata.obs` that defines the conditions.
->>>>>>> d0967fca
     n_iter_max : int
         Maximum number of iterations for the decomposition.
     tol : float
@@ -122,10 +116,7 @@
         rank,
         n_iter_max=n_iter_max,
         tol=tol,
-<<<<<<< HEAD
         cp_rank=cp_rank,
-=======
->>>>>>> d0967fca
         random_state=random_state,
     )
     (cp_weights, factors), projections = results
