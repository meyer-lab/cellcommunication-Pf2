--- conflicted
+++ resolved
@@ -11,6 +11,8 @@
 from sklearn.utils.extmath import randomized_svd
 from tensorly.cp_tensor import cp_flip_sign, cp_normalize, cp_to_tensor
 from tensorly.decomposition import parafac
+
+import scipy.sparse as sp
 
 
 
@@ -231,11 +233,7 @@
     """
     Fits the Pf2 decomposition for a list of 3D tensors
     """
-<<<<<<< HEAD
     cc_pf2_out, r2x = cc_pf2(
-=======
-    cc_pf2_out, r2x = fit_pf2(
->>>>>>> 61e23759
         X, rank=rank, random_state=random_state, tol=tol, n_iter_max=max_iter
     )
 
