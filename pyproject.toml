--- conflicted
+++ resolved
@@ -12,11 +12,8 @@
     "pymanopt>=2.2.1",
     "autograd>=1.7.0",
     "scikit-learn>=1.4.2",
-<<<<<<< HEAD
     "anndata>=0.11.3",
-=======
     "tensorly>=0.9.0",
->>>>>>> 6eb0013a
 ]
 
 readme = "README.md"
