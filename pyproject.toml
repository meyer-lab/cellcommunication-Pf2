[project]
name = "cellcommunicationpf2"
version = "0.1.0"
description = "Cell cell communication implementation of PARAFAC2"
authors = [{name = "Andrew Ramirez", email = "andramirez@ucla.edu" }]
license = "MIT"
requires-python = ">= 3.11"

dependencies = [
    "numpy>=2.0.2",
    "scipy~=1.15.2",
    "pymanopt>=2.2.1",
    "autograd>=1.7.0",
    "scikit-learn>=1.4.2",
    "anndata>=0.11.3",
    "tensorly>=0.9.0",
    "matplotlib~=3.10.1",
    "seaborn~=0.13.2",
    "sparse>=0.15.5",
<<<<<<< HEAD
    "datashader>=0.17.0",
=======
    "pacmap>=0.8.0",
>>>>>>> aa1c6d79
]

readme = "README.md"

[project.scripts]
fbuild = "cellcommunicationpf2.figures.common:genFigure"
factor = "cellcommunicationpf2.imports:factorSave"

[build-system]
requires = ["hatchling"]
build-backend = "hatchling.build"

[tool.rye]
managed = true
dev-dependencies = [
    "pytest>=8.0",
    "pytest-cov>=6.0",
    "pyright>=1.1",
]

[tool.hatch.metadata]
allow-direct-references = true

[tool.hatch.build.targets.wheel]
packages = ["cellcommunicationpf2"]

[tool.ruff.lint]
select = [
    # pycodestyle
    "E",
    # Pyflakes
    "F",
    # pyupgrade
    "UP",
    # flake8-bugbear
    "B",
    # flake8-simplify
    "SIM",
    # isort
    "I",
    # Unused arguments
    "ARG",
]<|MERGE_RESOLUTION|>--- conflicted
+++ resolved
@@ -17,11 +17,8 @@
     "matplotlib~=3.10.1",
     "seaborn~=0.13.2",
     "sparse>=0.15.5",
-<<<<<<< HEAD
     "datashader>=0.17.0",
-=======
     "pacmap>=0.8.0",
->>>>>>> aa1c6d79
 ]
 
 readme = "README.md"
